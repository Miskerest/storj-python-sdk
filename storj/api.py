--- conflicted
+++ resolved
@@ -353,7 +353,7 @@
             json=data,
         )
 
-<<<<<<< HEAD
+        print(response)
         assert(response.status_code == 204)
 
     def create_shard(self, frame_id):
@@ -368,9 +368,6 @@
         )
 
         print response
-=======
-        print(response)
->>>>>>> 2529cea3
 
     def list_contacts(self):
         data = {
