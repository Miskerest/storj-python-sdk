# -*- coding: utf-8 -*-
"""Storj HTTP module."""

import os

import logging
import json
import requests
import storj
import time

from base64 import b64encode
from binascii import b2a_hex
from ecdsa import SigningKey
from hashlib import sha256
from io import BytesIO
from six.moves.urllib.parse import urlencode, urljoin

try:
    from json.decoder import JSONDecodeError
except ImportError:
    # Python 2
    JSONDecodeError = ValueError

from . import model
from .api import ecdsa_to_hex
from .exception import StorjBridgeApiError
from storj import web_socket


class Client(object):
    """
    Attributes:
        api_url (str): the Storj API endpoint.
        session ():
        email (str): user email address.
        password (str): user password.
        private_key ():
        public_key ():
        public_key_hex ():
    """

    logger = logging.getLogger('%s.Client' % __name__)

    def __init__(self, email, password):
        self.api_url = 'https://api.storj.io/'
        self.session = requests.Session()
        self.email = email
        self.password = password
        self.private_key = None
        self.public_key = None
        self.public_key_hex = None

    @property
    def password(self):
        """(str): user password"""
        return self._password

    @password.setter
    def password(self, value):
        self._password = sha256(value.encode('ascii')).hexdigest()

    def authenticate(self, ecdsa_private_key=None):
        self.logger.debug('authenticate')

        if isinstance(ecdsa_private_key, SigningKey):
            self.private_key = ecdsa_private_key
            self.public_key = self.private_key.get_verifying_key()
            self.public_key_hex = ecdsa_to_hex(self.public_key)

    def _add_basic_auth(self, request_kwargs):
        self.logger.debug('using basic auth')

        request_kwargs['headers'].update({
            'Authorization': b'Basic ' + b64encode(
                ('%s:%s' % (self.email, self.password)).encode('ascii')
            ),
        })

    def _add_ecdsa_signature(self, request_kwargs):

        method = request_kwargs.get('method', 'GET')

        if method in ('GET', 'DELETE'):
            request_kwargs.setdefault('params', {})
            request_kwargs['params']['__nonce'] = int(time.time())
            data = urlencode(request_kwargs['params'])
        else:
            request_kwargs.setdefault('json', {})
            request_kwargs['json']['__nonce'] = int(time.time())
            data = json.dumps(request_kwargs['json'])

        contract = '\n'.join(
            (method, request_kwargs['path'], data)).encode('utf-8')

        signature_bytes = self.private_key.sign(
            contract, sigencode=sigencode_der, hashfunc=sha256)

        signature = b2a_hex(signature_bytes).decode('ascii')

        request_kwargs['headers'].update(
            {
                'x-signature': signature,
                'x-pubkey': ecdsa_to_hex(self.public_key),
            })

    def _prepare_request(self, **kwargs):

        kwargs.setdefault('headers', {})

        # Add appropriate authentication headers
        if isinstance(self.private_key, SigningKey):
            self._add_ecdsa_signature(kwargs)
        elif self.email and self.password:
            self._add_basic_auth(kwargs)

        # Generate URL from path
        path = kwargs.pop('path')
        assert path.startswith('/')
        kwargs['url'] = urljoin(self.api_url, path)

        return requests.Request(**kwargs).prepare()

    def _request(self, **kwargs):
        """Perform HTTP request.

        Args:
            kwargs (dict): keyword arguments.

        Raises:
            :py:class:`StorjBridgeApiError`: in case::
                - internal server error
                - error attribute is present in the JSON response
                - HTTP response JSON decoding failed
        """

        response = self.session.send(self._prepare_request(**kwargs))
        self.logger.debug('_request response %s', response.text)

        try:
            response.raise_for_status()
        except requests.exceptions.HTTPError as e:
            self.logger.error(e)
            self.logger.debug('response.text=%s', response.text)
            raise StorjBridgeApiError(response.text)

        # Raise any errors as exceptions
        try:
            if response.text != '':
                response_json = response.json()
            else:
                return {}

            if 'error' in response_json:
                raise StorjBridgeApiError(response_json['error'])

            return response_json

        except JSONDecodeError as e:
            self.logger.error(e)
            self.logger.error('_request body %s', response.text)
            raise StorjBridgeApiError('Could not decode response.')

    def bucket_create(self, name, storage=None, transfer=None):
        """Create storage bucket.

        Args:
            name (str): name.
            storage (int): storage limit (in GB).
            transfer (int): transfer limit (in GB).

        Returns:
            (:py:class:`model.Bucket`): bucket.
        """
        self.logger.info('bucket_create(%s, %s, %s)', name, storage, transfer)

        data = {'name': name}
        if storage:
            data['storage'] = storage
        if transfer:
            data['transfer'] = transfer

        response = self._request(method='POST', path='/buckets', json=data)
        return model.Bucket(**response)

    def bucket_delete(self, bucket_id):
        """Delete a storage bucket.

        Args:
            bucket_id (string): unique identifier.
        """
        self.logger.info('bucket_delete(%s)', bucket_id)
        self._request(method='DELETE', path='/buckets/%s' % bucket_id)

    def bucket_files(self, bucket_id):
        """

        Args:
            bucket_id (string): unique identifier.
        """
        self.logger.info('bucket_files(%s)', bucket_id)

        return self._request(
            method='GET',
            path='/buckets/%s/files/' % (bucket_id),)

    def bucket_get(self, bucket_id):
        """Returns buckets.

        Args:
            bucket_id (str): bucket unique identifier.

        Returns:
            (:py:class:`model.Bucket`): bucket.
        """
        try:
            response = self._request(
                method='GET',
                path='/buckets/%s' % bucket_id)
            return model.Bucket(**response)

        except requests.HTTPError as e:
            if e.response.status_code == requests.codes.not_found:
                return None
            else:
                raise e

    def bucket_list(self):
        """Returns buckets.

        Returns:
            (generator[:py:class:`model.Bucket`]): buckets.
        """
        self.logger.info('bucket_list()')

        response = self._request(method='GET', path='/buckets')

        if response is not None:
            for element in response:
                yield model.Bucket(**element)
        else:
            raise StopIteration

    def bucket_set_keys(self, bucket_id, keys):
        self.logger.info('bucket_set_keys()', bucket_id, keys)

        self._request(
            method='PATCH',
            path='/buckets/%s' % bucket_id,
            json={'pubkeys': keys})

    def contacts_list(self):
        self.logger.info('contacts_list()')

        response = self._request(method='GET', path='/contacts', json={})

        if response is not None:
            return response

    def file_pointers(self, bucket_id, file_id):
        """Get a list of pointers associated with a file.

        Args:
            bucket_id (string): unique identifier.
        """
        self.logger.info('bucket_files(%s, %s)', bucket_id, file_id)

        pull_token = self.token_create(bucket_id, operation='PULL')
        return self._request(
            method='GET',
            path='/buckets/%s/files/%s/' % (bucket_id, file_id),
            headers={'x-token': pull_token['token']})

    def file_download(self, bucket_id, file_id):
        self.logger.info('file_pointers(%s, %s)', bucket_id, file_id)

        pointers = self.file_pointers(
            bucket_id=bucket_id, file_id=file_id)

        file_contents = BytesIO()
        for pointer in pointers:
            ws = web_socket.Client(
                pointer=pointer, file_contents=file_contents)
            ws.connect()
            ws.run_forever()

        return file_contents

    def file_upload(self, bucket_id, file, frame):
        """Upload file.

        Args:
            bucket_id (str):
            file ():
            frame ():
        """
        self.logger.info('upload_file(%s, %s, %s)', bucket_id, file, frame)

        def get_size(file_like_object):
            return os.stat(file_like_object.name).st_size

        file_size = get_size(file)

        # TODO:
        # encrypt file
        # shard file

        push_token = self.token_create(bucket_id, "PUSH")

        self.logger.debug('upload_file() push_token=%s', push_token)

        # upload shards to frame
        # delete encrypted file

        self._request(
            method='POST', path='/buckets/%s/files' % bucket_id,
            # files={'file' : file},
            headers={
                #    'x-token': push_token['token'],
                #    'x-filesize': str(file_size)}
                "frame": frame['id'],
                "mimetype": "text",
                "filename": file.name,
            })

    def file_remove(self, bucket_id, file_id):
        """Delete a file pointer from a specified bucket

        Args:
            bucket_id (str): The ID of the bucket containing the file
            file_id (str): The ID of the file
        """
        self.logger.info('file_remove(%s, %s)', bucket_id, file_id)

        self._request(
            method='DELETE',
            path='/buckets/%s/files/%s' % (bucket_id, file_id))

    def frame_add_shard(self, shard, frame_id):
        self.logger.info('frame_add_shard(%s, %s)', shard, frame_id)

        data = {
            'hash': shard.hash,
            'size': shard.size,
            'index': shard.index,
            'challenges': shard.challenges,
            'tree': shard.tree,
        }

        response = self._request(
            method='PUT',
            path='/frames/%s' % frame_id,
            json=data)

        if response is not None:
            return response

    def frame_create(self):
        """Create a file staging frame.

        See `API frames:
        Creates a new file staging frame
        <https://storj.io/api.html#staging>`

        Returns:

        """
        self.logger.info('frame_create()')

        return self._request(method='POST', path='/frames', json={})

    def frame_delete(self, frame_id):
        """

        Args:
            frame_id (str): unique identifier.
        """
        self.logger.info('frame_delete(%s)', frame_id)

        self._request(
            method='DELETE',
            path='/frames/%s' % frame_id,
            json={'frame_id': frame_id})

    def frame_get(self, frame_id):
        """Return a frame.

        See `API frame:
        Fetches the file staging frame by it's unique ID
        <https://storj.io/api.html>`_

        Args:
            frame_id (str): unique identifier.

        Returns:
            (?):
        """
        self.logger.info('frame_get(%s)', frame_id)

        response = self._request(
            method='GET',
            path='/frames/%s' % frame_id,
            json={'frame_id': frame_id})

        if response is not None:
            return model.Frame(**response)

    def frame_list(self):
        """Returns all open file staging frames.

        Returns:
            (): all open file staging frames.
        """
        self.logger.info('frame_list()')

        response = self._request(
            method='GET',
            path='/frames',
            json={})

        if response is not None:
            return response

    def key_delete(self, key_id):
        self.logger.info('key_delete(%s)', key_id)
        self._request(method='DELETE', path='/keys/%s' % key_id)

    def key_dump(self):
        self.logger.info('key_dump()')

        if (self.private_key is not None and self.public_key is not None):
<<<<<<< HEAD
            print('Local Private Key: ' + self.private_key
                  + '\nLocal Public Key:' + self.public_key)

        keys = self.key_get()

        if not keys:
            print('No keys associated with this account.')
=======
            print("Local Private Key: " + self.private_key +
                  "Local Public Key:" + self.public_key)
        if (self.key_get() is not []):
            print("Public keys for this account: " +
                  str([key['id'] for key in self.key_get()]))
>>>>>>> 2d63fff9
        else:
            print('Public keys for this account: '
                  + str([key['id'] for key in keys]))

    def key_export(self):
        self.logger.info('key_export()')

        print('Writing your public key to file...')
        with open('public.pem', 'wb') as keyfile:
            keyfile.write(self.public_key.to_pem())

        print('Writing private key to file... Keep this secret!')
        with open('private.pem', 'wb') as keyfile:
            keyfile.write(self.private_key.to_pem())

        print('Wrote keyfiles to dir: %s' % os.getcwd())

    def key_generate(self):
        self.logger.info('key_generate()')

        print("This will replace your public and private keys in 3 seconds...")
        time.sleep(3)
        (self.private_key, self.public_key) = storj.generate_new_key_pair()

        s = raw_input('Export keys to file for later use? [Y/N]')
        if 'Y' in s.upper():
            self.key_export()

        self.key_register(self.public_key)

    def key_get(self):
        """Gets all public keys associated with the authenticated account

        Returns:
            (list[dict]): a list of keys
        """
        self.logger.info('key_get()')

        response = self._request(method='GET', path='/keys')

        if response is not None:
            return response

    def key_import(self, private_keyfile_path, public_keyfile_path):
        self.logger.info(
<<<<<<< HEAD
            'key_import(%s, %s)' % (private_keyfile_path, public_keyfile_path))
=======
            'key_import(%s, %s)',
            private_keyfile_path,
            public_keyfile_path)
>>>>>>> 2d63fff9

        with open(public_keyfile_path, 'r') as f:
            self.public_key = VerifyingKey.from_pem(f.read())

        with open(private_keyfile_path, 'r') as f:
            self.private_key = SigningKey.from_pem(f.read())

        self.key_register(self.public_key)

    def key_register(self, public_key):
        self.logger.info('key_register(%s)', public_key)

        response = self._request(
            method='POST',
            path='/keys',
            json={'key': ecdsa_to_hex(public_key)})

        if response is not None:
            return response

    def token_create(self, bucket_id, operation):
        """Create upload token.

        Args:
            bucket_id (str): bucket unique identifier.
            operation ():

        Returns:
            (dict[]):
        """
        self.logger.info('create_token(%s, %s)', bucket_id, operation)

        return self._request(
            method='POST',
            path='/buckets/%s/tokens' % bucket_id,
            json={'operation': operation})

    def user_create(self, email, password):
        """Create a new user with specified email and password.

        Args:
            email (str): The new user's email address.
            password (str): The new user's password
        """
        self.logger.info('user_create(%s, %s)', email, password)

        password = sha256(password).hexdigest()

        self._request(
            method='POST',
            path='/users',
            json={'email': email, 'password': password})

        self.authenticate(email=email, password=password)<|MERGE_RESOLUTION|>--- conflicted
+++ resolved
@@ -429,7 +429,6 @@
         self.logger.info('key_dump()')
 
         if (self.private_key is not None and self.public_key is not None):
-<<<<<<< HEAD
             print('Local Private Key: ' + self.private_key
                   + '\nLocal Public Key:' + self.public_key)
 
@@ -437,13 +436,6 @@
 
         if not keys:
             print('No keys associated with this account.')
-=======
-            print("Local Private Key: " + self.private_key +
-                  "Local Public Key:" + self.public_key)
-        if (self.key_get() is not []):
-            print("Public keys for this account: " +
-                  str([key['id'] for key in self.key_get()]))
->>>>>>> 2d63fff9
         else:
             print('Public keys for this account: '
                   + str([key['id'] for key in keys]))
@@ -489,13 +481,9 @@
 
     def key_import(self, private_keyfile_path, public_keyfile_path):
         self.logger.info(
-<<<<<<< HEAD
-            'key_import(%s, %s)' % (private_keyfile_path, public_keyfile_path))
-=======
             'key_import(%s, %s)',
             private_keyfile_path,
             public_keyfile_path)
->>>>>>> 2d63fff9
 
         with open(public_keyfile_path, 'r') as f:
             self.public_key = VerifyingKey.from_pem(f.read())
