# -*- coding: utf-8 -*-
"""Storj model module."""

import base64
import binascii
import hashlib
import random
import strict_rfc3339
import string

from datetime import datetime
from steenzout.object import Object


class Bucket(Object):
    """Storage bucket.

    A bucket is a logical grouping of files
    which the user can assign permissions and limits to.

    Attributes:
        id (str): unique identifier.
        name (str): name.
        status (str): bucket status (Active, ...).
        user (str): user email address.
        created (:py:class:`datetime.datetime`):
            time when the bucket was created.
        storage (int): storage limit (in GB).
        transfer (int): transfer limit (in GB).
        pubkeys ():
    """

    def __init__(
            self, id=None, name=None, status=None, user=None,
            created=None, storage=None, transfer=None, pubkeys=None):
        self.id = id
        self.name = name
        self.status = status
        self.user = user
        self.storage = storage
        self.transfer = transfer
        self.pubkeys = pubkeys

        # self.files = FileManager(bucket_id=self.id)
        # self.pubkeys = BucketKeyManager(
        #     bucket=self, authorized_public_keys=self.pubkeys)
        # self.tokens = TokenManager(bucket_id=self.id)

        if created is not None:
            self.created = datetime.fromtimestamp(
                strict_rfc3339.rfc3339_to_timestamp(created))
        else:
            self.created = None

    def delete(self):
        BucketManager.delete(bucket_id=self.id)


class File(Object):
    """
    Attributes:
        bucket (): bucket unique identifier.
        hash ():
        mimetype ():
        filename ():
        size ():
        shardManager ():
    """

    def __init__(self, bucket=None, hash=None, mimetype=None,
                 filename=None, size=None, id=None):
        self.bucket = Bucket(id=bucket)
        self.hash = hash
        self.mimetype = mimetype
        self.filename = filename
        self.size = size
        self.shardManager = ShardManager()
        self.id = id

    @property
    def content_type(self):
        return self.mimetype

    @property
    def name(self):
        return self.filename

    def download(self):
        return api_client.file_download(bucket_id=self.bucket,
                                        file_hash=self.hash)

    def delete(self):
        bucket_files = FileManager(bucket_id=self.bucket)
        bucket_files.delete(self.id)


class Frame(Object):
    """File staging frame.

    Attributes:
        id (str): unique identifier.
        created (:py:class:`datetime.datetime`):
            time when the bucket was created.
        shards (list[:py:class:`Shard`]): shards that compose this frame.
    """

    def __init__(self, id=None, created=None, shards=None):
        self.id = id

        if created is not None:
            self.created = datetime.fromtimestamp(
                strict_rfc3339.rfc3339_to_timestamp(created))
        else:
            self.created = None

        if shards is None:
            self.shards = []
        else:
            self.shards = shards


class Keyring:

    def __init__(self):
        self.password = None
        self.salt = None

    def generate(self):
        user_pass = raw_input("Enter your keyring password: ")
        password = hex(random.getrandbits(512 * 8))[2:-1]
        salt = hex(random.getrandbits(32 * 8))[2:-1]

        pbkdf2 = hashlib.pbkdf2_hmac('sha512', password, salt, 25000, 512)

        key = hashlib.new('sha256', pbkdf2).hexdigest()
        IV = salt[:16]
        self.export_keyring(password, salt, user_pass)
        self.password = password
        self.salt = salt

    def export_keyring(self, password, salt, user_pass):
        plain = pad("{\"pass\" : \"%s\", \n\"salt\" : \"%s\"\n}"
                    % (password, salt))
        IV = hex(random.getrandbits(8 * 8))[2:-1]

        aes = AES.new(pad(user_pass), AES.MODE_CBC, IV)

        with open('key.b64', 'wb') as f:
            f.write(base64.b64encode(IV + aes.encrypt(plain)))

    def import_keyring(self, filepath):
        with open(filepath, 'rb') as f:
            keyb64 = f.read()

        user_pass = raw_input('Enter your keyring password: ')

        key_enc = base64.b64decode(keyb64)
        IV = key_enc[:16]
        key = AES.new(pad(user_pass), AES.MODE_CBC, IV)

        # returns the salt and password as a dict
        creds = eval(key.decrypt(key_enc[16:])[:-4])
        self.password = creds['pass']
        self.salt = creds['salt']
        return creds


class Shard:
    """Shard.

    Attributes:
        id (str): unique identifier.
        hash (str): hash of the data.
        size (long): size of the shard in bytes.
        index (int): numberic index of the shard in the frame.
        challenges (list[str]): list of challenge numbers
        tree (list[str]): audit merkle tree
        exclude (list[str]): list of farmer nodeIDs to exclude
    """

    def __init__(self, id=None, hash=None, size=None, index=None,
                 challenges=None, tree=None, exclude=None):
        self.id = id
        # self.path = None
        self.hash = hash
<<<<<<< HEAD
        self.size = size
        self.index = index
        self.challenges = challenges
        self.tree = tree
        self.exclude = exclude
=======
        self.size = None
        self.index = index
>>>>>>> 2b50ffb3

        if challenges is not None:
            self.challenges = challenges
        else:
            self.challenges = []

        if tree is not None:
            self.tree = tree
        else:
            self.tree = []

        if exclude is not None:
            self.exclude = exclude
        else:
            self.exclude = []

    def all(self):
        return_string = 'Shard{index=%s, hash=%s, ' % (
            self.index,
            self.hash)
        return_string += 'size=%s, tree={%s}, challenges={%s}' % (
            self.size,
            ', '.join(self.tree),
            ', '.join(self.challenges))
        return return_string

    def add_challenge(self, challenge):
        """Append challenge.

        Args:
            challenge (str):.
        """
        self.challenges.append(challenge)

    def add_tree(self, tree):
        """Append tree."""
        self.tree.append(tree)


class ShardManager:

    def __init__(self, filepath, shard_size):
        self.shards = []
        self.challenges = 8
        self.shard_index = 0
        self.index = 0
        self.shard_size = shard_size
        self.filepath = filepath

        file = open(filepath, "rb")

        while(True):
            chunk = file.read(shard_size)
            if not chunk:
                break
            tmpfile = open("C:/test/shard" + str(self.index) + ".shard", "wb")
            tmpfile.write(chunk)
            tmpfile.close()

            shard = Shard()
            shard.set_size(shard_size)
            shard.set_hash(hash160(chunk))
            self.addChallenges(shard, chunk)
            shard.set_index(self.index)
            self.index += 1
            self.shards.append(shard)

    def hash160(data):
        """hex encode returned str"""
        return binascii.hexlify(ripemd160(hashlib.sha256(data).digest()))

    def ripemd160(data):
        return hashlib.new('ripemd160', data).digest()

    def addChallenges(self, shard, shardData, numberOfChallenges=12):
        for i in xrange(numberOfChallenges):
            challenge = self.getRandomChallengeString()

            # concat and hex-encode data
            data2hash = binascii.hexlify('%s%s' % (challenge, shardData))

            tree = hash160(hash160(data2hash))  # double hash160 the data

            shard.add_challenge(challenge)
            shard.add_tree(tree)

            def getRandomChallengeString(self):
                return ''.join(
                    random.choice(string.ascii_letters) for _ in xrange(32))


class Token(Object):
    """

    Attributes:
        token ():
        bucket ():
        operation ():
        expires ():
    """

    def __init__(
            self, token=None, bucket=None, operation=None, expires=None):
        self.id = token
        self.bucket_id = bucket
        self.operation = operation

        if expires is not None:
            self.expires = datetime.fromtimestamp(
                strict_rfc3339.rfc3339_to_timestamp(expires))
        else:
            self.expires = None<|MERGE_RESOLUTION|>--- conflicted
+++ resolved
@@ -183,16 +183,11 @@
         self.id = id
         # self.path = None
         self.hash = hash
-<<<<<<< HEAD
         self.size = size
         self.index = index
         self.challenges = challenges
         self.tree = tree
         self.exclude = exclude
-=======
-        self.size = None
-        self.index = index
->>>>>>> 2b50ffb3
 
         if challenges is not None:
             self.challenges = challenges
